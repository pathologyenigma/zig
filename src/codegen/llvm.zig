--- conflicted
+++ resolved
@@ -1109,7 +1109,7 @@
                     if (isByRef(param_ty)) {
                         try args.append(arg_ptr);
                     } else {
-                        const load_inst = builder.buildLoad(arg_ptr, "");
+                        const load_inst = builder.buildLoad(param_llvm_ty, arg_ptr, "");
                         load_inst.setAlignment(alignment);
                         try args.append(load_inst);
                     }
@@ -2548,6 +2548,7 @@
                 .multiple_llvm_ints,
                 .multiple_llvm_float,
                 .as_u16,
+                .float_array,
                 => continue,
 
                 .slice => unreachable, // extern functions do not support slice types.
@@ -4760,11 +4761,11 @@
 
                 const float_ty = try self.dg.lowerType(arg_ty.structFieldType(0));
                 const field_count = @intCast(u32, arg_ty.structFieldCount());
-                const arr_ty = float_ty.arrayType(field_count);
-
-                const casted = self.builder.buildBitCast(llvm_arg, arr_ty.pointerType(0), "");
+                const array_llvm_ty = float_ty.arrayType(field_count);
+
+                const casted = self.builder.buildBitCast(llvm_arg, array_llvm_ty.pointerType(0), "");
                 const alignment = arg_ty.abiAlignment(target);
-                const load_inst = self.builder.buildLoad(casted, "");
+                const load_inst = self.builder.buildLoad(array_llvm_ty, casted, "");
                 load_inst.setAlignment(alignment);
                 try llvm_args.append(load_inst);
             },
@@ -9300,24 +9301,15 @@
         union_ptr: *const llvm.Value,
         union_ty: Type,
     ) !?*const llvm.Value {
-<<<<<<< HEAD
-        const union_obj = union_ty.cast(Type.Payload.Union).?.data;
-        const field = &union_obj.fields.values()[field_index];
-        if (!field.ty.hasRuntimeBitsIgnoreComptime()) {
-            return null;
-        }
-=======
-        const result_llvm_ty = try self.dg.lowerType(self.air.typeOfIndex(inst));
->>>>>>> e2bb92b2
         const target = self.dg.module.getTarget();
         const layout = union_ty.unionGetLayout(target);
+        const result_llvm_ty = try self.dg.lowerType(self.air.typeOfIndex(inst));
         if (layout.payload_size == 0) {
             return self.builder.buildBitCast(union_ptr, result_llvm_ty, "");
         }
         const payload_index = @boolToInt(layout.tag_align >= layout.payload_align);
         const union_llvm_ty = try self.dg.lowerType(union_ty);
         const union_field_ptr = self.builder.buildStructGEP(union_llvm_ty, union_ptr, payload_index, "");
-        const result_llvm_ty = try self.dg.lowerType(self.air.typeOfIndex(inst));
         return self.builder.buildBitCast(union_field_ptr, result_llvm_ty, "");
     }
 
