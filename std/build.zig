const std = @import("index.zig");
const builtin = @import("builtin");
const io = std.io;
const mem = std.mem;
const debug = std.debug;
const assert = debug.assert;
const warn = std.debug.warn;
const ArrayList = std.ArrayList;
const HashMap = std.HashMap;
const Allocator = mem.Allocator;
const os = std.os;
const StdIo = os.ChildProcess.StdIo;
const Term = os.ChildProcess.Term;
const BufSet = std.BufSet;
const BufMap = std.BufMap;
const fmt_lib = std.fmt;

pub const Builder = struct {
    uninstall_tls: TopLevelStep,
    install_tls: TopLevelStep,
    have_uninstall_step: bool,
    have_install_step: bool,
    allocator: *Allocator,
    lib_paths: ArrayList([]const u8),
    include_paths: ArrayList([]const u8),
    rpaths: ArrayList([]const u8),
    user_input_options: UserInputOptionsMap,
    available_options_map: AvailableOptionsMap,
    available_options_list: ArrayList(AvailableOption),
    verbose: bool,
    verbose_tokenize: bool,
    verbose_ast: bool,
    verbose_link: bool,
    verbose_ir: bool,
    verbose_llvm_ir: bool,
    verbose_cimport: bool,
    invalid_user_input: bool,
    zig_exe: []const u8,
    default_step: *Step,
    env_map: *BufMap,
    top_level_steps: ArrayList(*TopLevelStep),
    prefix: []const u8,
    search_prefixes: ArrayList([]const u8),
    lib_dir: []const u8,
    exe_dir: []const u8,
    installed_files: ArrayList([]const u8),
    build_root: []const u8,
    cache_root: []const u8,
    release_mode: ?builtin.Mode,

    pub const CStd = enum {
        C89,
        C99,
        C11,
    };

    const UserInputOptionsMap = HashMap([]const u8, UserInputOption, mem.hash_slice_u8, mem.eql_slice_u8);
    const AvailableOptionsMap = HashMap([]const u8, AvailableOption, mem.hash_slice_u8, mem.eql_slice_u8);

    const AvailableOption = struct {
        name: []const u8,
        type_id: TypeId,
        description: []const u8,
    };

    const UserInputOption = struct {
        name: []const u8,
        value: UserValue,
        used: bool,
    };

    const UserValue = union(enum) {
        Flag: void,
        Scalar: []const u8,
        List: ArrayList([]const u8),
    };

    const TypeId = enum {
        Bool,
        Int,
        Float,
        String,
        List,
    };

    const TopLevelStep = struct {
        step: Step,
        description: []const u8,
    };

    pub fn init(allocator: *Allocator, zig_exe: []const u8, build_root: []const u8, cache_root: []const u8) Builder {
        const env_map = allocator.create(BufMap) catch unreachable;
        env_map.* = os.getEnvMap(allocator) catch unreachable;
        var self = Builder{
            .zig_exe = zig_exe,
            .build_root = build_root,
            .cache_root = os.path.relative(allocator, build_root, cache_root) catch unreachable,
            .verbose = false,
            .verbose_tokenize = false,
            .verbose_ast = false,
            .verbose_link = false,
            .verbose_ir = false,
            .verbose_llvm_ir = false,
            .verbose_cimport = false,
            .invalid_user_input = false,
            .allocator = allocator,
            .lib_paths = ArrayList([]const u8).init(allocator),
            .include_paths = ArrayList([]const u8).init(allocator),
            .rpaths = ArrayList([]const u8).init(allocator),
            .user_input_options = UserInputOptionsMap.init(allocator),
            .available_options_map = AvailableOptionsMap.init(allocator),
            .available_options_list = ArrayList(AvailableOption).init(allocator),
            .top_level_steps = ArrayList(*TopLevelStep).init(allocator),
            .default_step = undefined,
            .env_map = env_map,
            .prefix = undefined,
            .search_prefixes = ArrayList([]const u8).init(allocator),
            .lib_dir = undefined,
            .exe_dir = undefined,
            .installed_files = ArrayList([]const u8).init(allocator),
            .uninstall_tls = TopLevelStep{
                .step = Step.init("uninstall", allocator, makeUninstall),
                .description = "Remove build artifacts from prefix path",
            },
            .have_uninstall_step = false,
            .install_tls = TopLevelStep{
                .step = Step.initNoOp("install", allocator),
                .description = "Copy build artifacts to prefix path",
            },
            .have_install_step = false,
            .release_mode = null,
        };
        self.processNixOSEnvVars();
        self.default_step = self.step("default", "Build the project");
        return self;
    }

    pub fn deinit(self: *Builder) void {
        self.lib_paths.deinit();
        self.include_paths.deinit();
        self.rpaths.deinit();
        self.env_map.deinit();
        self.top_level_steps.deinit();
    }

    pub fn setInstallPrefix(self: *Builder, maybe_prefix: ?[]const u8) void {
        self.prefix = maybe_prefix orelse "/usr/local"; // TODO better default
        self.lib_dir = os.path.join(self.allocator, [][]const u8{self.prefix, "lib"}) catch unreachable;
        self.exe_dir = os.path.join(self.allocator, [][]const u8{self.prefix, "bin"}) catch unreachable;
    }

    pub fn addExecutable(self: *Builder, name: []const u8, root_src: ?[]const u8) *LibExeObjStep {
        return LibExeObjStep.createExecutable(self, name, root_src, false);
    }

    pub fn addStaticExecutable(self: *Builder, name: []const u8, root_src: ?[]const u8) *LibExeObjStep {
        return LibExeObjStep.createExecutable(self, name, root_src, true);
    }

    pub fn addObject(self: *Builder, name: []const u8, root_src: []const u8) *LibExeObjStep {
        return LibExeObjStep.createObject(self, name, root_src);
    }

    pub fn addSharedLibrary(self: *Builder, name: []const u8, root_src: ?[]const u8, ver: Version) *LibExeObjStep {
        return LibExeObjStep.createSharedLibrary(self, name, root_src, ver);
    }

    pub fn addStaticLibrary(self: *Builder, name: []const u8, root_src: ?[]const u8) *LibExeObjStep {
        return LibExeObjStep.createStaticLibrary(self, name, root_src);
    }

    pub fn addTest(self: *Builder, root_src: []const u8) *TestStep {
        const test_step = self.allocator.create(TestStep) catch unreachable;
        test_step.* = TestStep.init(self, root_src);
        return test_step;
    }

    pub fn addAssemble(self: *Builder, name: []const u8, src: []const u8) *LibExeObjStep {
        const obj_step = LibExeObjStep.createObject(self, name, null);
        obj_step.addAssemblyFile(src);
        return obj_step;
    }

    pub fn addCStaticLibrary(self: *Builder, name: []const u8) *LibExeObjStep {
        return LibExeObjStep.createCStaticLibrary(self, name);
    }

    pub fn addCSharedLibrary(self: *Builder, name: []const u8, ver: Version) *LibExeObjStep {
        return LibExeObjStep.createCSharedLibrary(self, name, ver);
    }

    pub fn addCExecutable(self: *Builder, name: []const u8) *LibExeObjStep {
        return LibExeObjStep.createCExecutable(self, name);
    }

    pub fn addCObject(self: *Builder, name: []const u8, src: []const u8) *LibExeObjStep {
        return LibExeObjStep.createCObject(self, name, src);
    }

    /// ::argv is copied.
    pub fn addCommand(self: *Builder, cwd: ?[]const u8, env_map: *const BufMap, argv: []const []const u8) *CommandStep {
        return CommandStep.create(self, cwd, env_map, argv);
    }

    pub fn addWriteFile(self: *Builder, file_path: []const u8, data: []const u8) *WriteFileStep {
        const write_file_step = self.allocator.create(WriteFileStep) catch unreachable;
        write_file_step.* = WriteFileStep.init(self, file_path, data);
        return write_file_step;
    }

    pub fn addLog(self: *Builder, comptime format: []const u8, args: ...) *LogStep {
        const data = self.fmt(format, args);
        const log_step = self.allocator.create(LogStep) catch unreachable;
        log_step.* = LogStep.init(self, data);
        return log_step;
    }

    pub fn addRemoveDirTree(self: *Builder, dir_path: []const u8) *RemoveDirStep {
        const remove_dir_step = self.allocator.create(RemoveDirStep) catch unreachable;
        remove_dir_step.* = RemoveDirStep.init(self, dir_path);
        return remove_dir_step;
    }

    pub fn version(self: *const Builder, major: u32, minor: u32, patch: u32) Version {
        return Version{
            .major = major,
            .minor = minor,
            .patch = patch,
        };
    }

    pub fn addCIncludePath(self: *Builder, path: []const u8) void {
        self.include_paths.append(path) catch unreachable;
    }

    pub fn addRPath(self: *Builder, path: []const u8) void {
        self.rpaths.append(path) catch unreachable;
    }

    pub fn addLibPath(self: *Builder, path: []const u8) void {
        self.lib_paths.append(path) catch unreachable;
    }

    pub fn make(self: *Builder, step_names: []const []const u8) !void {
        try self.makePath(self.cache_root);

        var wanted_steps = ArrayList(*Step).init(self.allocator);
        defer wanted_steps.deinit();

        if (step_names.len == 0) {
            try wanted_steps.append(self.default_step);
        } else {
            for (step_names) |step_name| {
                const s = try self.getTopLevelStepByName(step_name);
                try wanted_steps.append(s);
            }
        }

        for (wanted_steps.toSliceConst()) |s| {
            try self.makeOneStep(s);
        }
    }

    pub fn getInstallStep(self: *Builder) *Step {
        if (self.have_install_step) return &self.install_tls.step;

        self.top_level_steps.append(&self.install_tls) catch unreachable;
        self.have_install_step = true;
        return &self.install_tls.step;
    }

    pub fn getUninstallStep(self: *Builder) *Step {
        if (self.have_uninstall_step) return &self.uninstall_tls.step;

        self.top_level_steps.append(&self.uninstall_tls) catch unreachable;
        self.have_uninstall_step = true;
        return &self.uninstall_tls.step;
    }

    fn makeUninstall(uninstall_step: *Step) anyerror!void {
        const uninstall_tls = @fieldParentPtr(TopLevelStep, "step", uninstall_step);
        const self = @fieldParentPtr(Builder, "uninstall_tls", uninstall_tls);

        for (self.installed_files.toSliceConst()) |installed_file| {
            if (self.verbose) {
                warn("rm {}\n", installed_file);
            }
            _ = os.deleteFile(installed_file);
        }

        // TODO remove empty directories
    }

    fn makeOneStep(self: *Builder, s: *Step) anyerror!void {
        if (s.loop_flag) {
            warn("Dependency loop detected:\n  {}\n", s.name);
            return error.DependencyLoopDetected;
        }
        s.loop_flag = true;

        for (s.dependencies.toSlice()) |dep| {
            self.makeOneStep(dep) catch |err| {
                if (err == error.DependencyLoopDetected) {
                    warn("  {}\n", s.name);
                }
                return err;
            };
        }

        s.loop_flag = false;

        try s.make();
    }

    fn getTopLevelStepByName(self: *Builder, name: []const u8) !*Step {
        for (self.top_level_steps.toSliceConst()) |top_level_step| {
            if (mem.eql(u8, top_level_step.step.name, name)) {
                return &top_level_step.step;
            }
        }
        warn("Cannot run step '{}' because it does not exist\n", name);
        return error.InvalidStepName;
    }

    fn processNixOSEnvVars(self: *Builder) void {
        if (os.getEnvVarOwned(self.allocator, "NIX_CFLAGS_COMPILE")) |nix_cflags_compile| {
            var it = mem.tokenize(nix_cflags_compile, " ");
            while (true) {
                const word = it.next() orelse break;
                if (mem.eql(u8, word, "-isystem")) {
                    const include_path = it.next() orelse {
                        warn("Expected argument after -isystem in NIX_CFLAGS_COMPILE\n");
                        break;
                    };
                    self.addCIncludePath(include_path);
                } else {
                    warn("Unrecognized C flag from NIX_CFLAGS_COMPILE: {}\n", word);
                    break;
                }
            }
        } else |err| {
            assert(err == error.EnvironmentVariableNotFound);
        }
        if (os.getEnvVarOwned(self.allocator, "NIX_LDFLAGS")) |nix_ldflags| {
            var it = mem.tokenize(nix_ldflags, " ");
            while (true) {
                const word = it.next() orelse break;
                if (mem.eql(u8, word, "-rpath")) {
                    const rpath = it.next() orelse {
                        warn("Expected argument after -rpath in NIX_LDFLAGS\n");
                        break;
                    };
                    self.addRPath(rpath);
                } else if (word.len > 2 and word[0] == '-' and word[1] == 'L') {
                    const lib_path = word[2..];
                    self.addLibPath(lib_path);
                } else {
                    warn("Unrecognized C flag from NIX_LDFLAGS: {}\n", word);
                    break;
                }
            }
        } else |err| {
            assert(err == error.EnvironmentVariableNotFound);
        }
    }

    pub fn option(self: *Builder, comptime T: type, name: []const u8, description: []const u8) ?T {
        const type_id = comptime typeToEnum(T);
        const available_option = AvailableOption{
            .name = name,
            .type_id = type_id,
            .description = description,
        };
        if ((self.available_options_map.put(name, available_option) catch unreachable) != null) {
            debug.panic("Option '{}' declared twice", name);
        }
        self.available_options_list.append(available_option) catch unreachable;

        const entry = self.user_input_options.get(name) orelse return null;
        entry.value.used = true;
        switch (type_id) {
            TypeId.Bool => switch (entry.value.value) {
                UserValue.Flag => return true,
                UserValue.Scalar => |s| {
                    if (mem.eql(u8, s, "true")) {
                        return true;
                    } else if (mem.eql(u8, s, "false")) {
                        return false;
                    } else {
                        warn("Expected -D{} to be a boolean, but received '{}'\n", name, s);
                        self.markInvalidUserInput();
                        return null;
                    }
                },
                UserValue.List => {
                    warn("Expected -D{} to be a boolean, but received a list.\n", name);
                    self.markInvalidUserInput();
                    return null;
                },
            },
            TypeId.Int => debug.panic("TODO integer options to build script"),
            TypeId.Float => debug.panic("TODO float options to build script"),
            TypeId.String => switch (entry.value.value) {
                UserValue.Flag => {
                    warn("Expected -D{} to be a string, but received a boolean.\n", name);
                    self.markInvalidUserInput();
                    return null;
                },
                UserValue.List => {
                    warn("Expected -D{} to be a string, but received a list.\n", name);
                    self.markInvalidUserInput();
                    return null;
                },
                UserValue.Scalar => |s| return s,
            },
            TypeId.List => debug.panic("TODO list options to build script"),
        }
    }

    pub fn step(self: *Builder, name: []const u8, description: []const u8) *Step {
        const step_info = self.allocator.create(TopLevelStep) catch unreachable;
        step_info.* = TopLevelStep{
            .step = Step.initNoOp(name, self.allocator),
            .description = description,
        };
        self.top_level_steps.append(step_info) catch unreachable;
        return &step_info.step;
    }

    pub fn standardReleaseOptions(self: *Builder) builtin.Mode {
        if (self.release_mode) |mode| return mode;

        const release_safe = self.option(bool, "release-safe", "optimizations on and safety on") orelse false;
        const release_fast = self.option(bool, "release-fast", "optimizations on and safety off") orelse false;
        const release_small = self.option(bool, "release-small", "size optimizations on and safety off") orelse false;

        const mode = if (release_safe and !release_fast and !release_small) builtin.Mode.ReleaseSafe else if (release_fast and !release_safe and !release_small) builtin.Mode.ReleaseFast else if (release_small and !release_fast and !release_safe) builtin.Mode.ReleaseSmall else if (!release_fast and !release_safe and !release_small) builtin.Mode.Debug else x: {
            warn("Multiple release modes (of -Drelease-safe, -Drelease-fast and -Drelease-small)");
            self.markInvalidUserInput();
            break :x builtin.Mode.Debug;
        };
        self.release_mode = mode;
        return mode;
    }

    pub fn addUserInputOption(self: *Builder, name: []const u8, value: []const u8) !bool {
        const gop = try self.user_input_options.getOrPut(name);
        if (!gop.found_existing) {
            gop.kv.value = UserInputOption{
                .name = name,
                .value = UserValue{ .Scalar = value },
                .used = false,
            };
            return false;
        }

        // option already exists
        switch (gop.kv.value.value) {
            UserValue.Scalar => |s| {
                // turn it into a list
                var list = ArrayList([]const u8).init(self.allocator);
                list.append(s) catch unreachable;
                list.append(value) catch unreachable;
                _ = self.user_input_options.put(name, UserInputOption{
                    .name = name,
                    .value = UserValue{ .List = list },
                    .used = false,
                }) catch unreachable;
            },
            UserValue.List => |*list| {
                // append to the list
                list.append(value) catch unreachable;
                _ = self.user_input_options.put(name, UserInputOption{
                    .name = name,
                    .value = UserValue{ .List = list.* },
                    .used = false,
                }) catch unreachable;
            },
            UserValue.Flag => {
                warn("Option '-D{}={}' conflicts with flag '-D{}'.\n", name, value, name);
                return true;
            },
        }
        return false;
    }

    pub fn addUserInputFlag(self: *Builder, name: []const u8) !bool {
        const gop = try self.user_input_options.getOrPut(name);
        if (!gop.found_existing) {
            gop.kv.value = UserInputOption{
                .name = name,
                .value = UserValue{ .Flag = {} },
                .used = false,
            };
            return false;
        }

        // option already exists
        switch (gop.kv.value.value) {
            UserValue.Scalar => |s| {
                warn("Flag '-D{}' conflicts with option '-D{}={}'.\n", name, name, s);
                return true;
            },
            UserValue.List => {
                warn("Flag '-D{}' conflicts with multiple options of the same name.\n", name);
                return true;
            },
            UserValue.Flag => {},
        }
        return false;
    }

    fn typeToEnum(comptime T: type) TypeId {
        return switch (@typeId(T)) {
            builtin.TypeId.Int => TypeId.Int,
            builtin.TypeId.Float => TypeId.Float,
            builtin.TypeId.Bool => TypeId.Bool,
            else => switch (T) {
                []const u8 => TypeId.String,
                []const []const u8 => TypeId.List,
                else => @compileError("Unsupported type: " ++ @typeName(T)),
            },
        };
    }

    fn markInvalidUserInput(self: *Builder) void {
        self.invalid_user_input = true;
    }

    pub fn typeIdName(id: TypeId) []const u8 {
        return switch (id) {
            TypeId.Bool => "bool",
            TypeId.Int => "int",
            TypeId.Float => "float",
            TypeId.String => "string",
            TypeId.List => "list",
        };
    }

    pub fn validateUserInputDidItFail(self: *Builder) bool {
        // make sure all args are used
        var it = self.user_input_options.iterator();
        while (true) {
            const entry = it.next() orelse break;
            if (!entry.value.used) {
                warn("Invalid option: -D{}\n\n", entry.key);
                self.markInvalidUserInput();
            }
        }

        return self.invalid_user_input;
    }

    fn spawnChild(self: *Builder, argv: []const []const u8) !void {
        return self.spawnChildEnvMap(null, self.env_map, argv);
    }

    fn printCmd(cwd: ?[]const u8, argv: []const []const u8) void {
        if (cwd) |yes_cwd| warn("cd {} && ", yes_cwd);
        for (argv) |arg| {
            warn("{} ", arg);
        }
        warn("\n");
    }

    fn spawnChildEnvMap(self: *Builder, cwd: ?[]const u8, env_map: *const BufMap, argv: []const []const u8) !void {
        if (self.verbose) {
            printCmd(cwd, argv);
        }

        const child = os.ChildProcess.init(argv, self.allocator) catch unreachable;
        defer child.deinit();

        child.cwd = cwd;
        child.env_map = env_map;

        const term = child.spawnAndWait() catch |err| {
            warn("Unable to spawn {}: {}\n", argv[0], @errorName(err));
            return err;
        };

        switch (term) {
            Term.Exited => |code| {
                if (code != 0) {
                    warn("The following command exited with error code {}:\n", code);
                    printCmd(cwd, argv);
                    return error.UncleanExit;
                }
            },
            else => {
                warn("The following command terminated unexpectedly:\n");
                printCmd(cwd, argv);

                return error.UncleanExit;
            },
        }
    }

    pub fn makePath(self: *Builder, path: []const u8) !void {
        os.makePath(self.allocator, self.pathFromRoot(path)) catch |err| {
            warn("Unable to create path {}: {}\n", path, @errorName(err));
            return err;
        };
    }

    pub fn installArtifact(self: *Builder, artifact: *LibExeObjStep) void {
        self.getInstallStep().dependOn(&self.addInstallArtifact(artifact).step);
    }

    pub fn addInstallArtifact(self: *Builder, artifact: *LibExeObjStep) *InstallArtifactStep {
        return InstallArtifactStep.create(self, artifact);
    }

    ///::dest_rel_path is relative to prefix path or it can be an absolute path
    pub fn installFile(self: *Builder, src_path: []const u8, dest_rel_path: []const u8) void {
        self.getInstallStep().dependOn(&self.addInstallFile(src_path, dest_rel_path).step);
    }

    ///::dest_rel_path is relative to prefix path or it can be an absolute path
    pub fn addInstallFile(self: *Builder, src_path: []const u8, dest_rel_path: []const u8) *InstallFileStep {
        const full_dest_path = os.path.resolve(self.allocator, self.prefix, dest_rel_path) catch unreachable;
        self.pushInstalledFile(full_dest_path);

        const install_step = self.allocator.create(InstallFileStep) catch unreachable;
        install_step.* = InstallFileStep.init(self, src_path, full_dest_path);
        return install_step;
    }

    pub fn pushInstalledFile(self: *Builder, full_path: []const u8) void {
        _ = self.getUninstallStep();
        self.installed_files.append(full_path) catch unreachable;
    }

    fn copyFile(self: *Builder, source_path: []const u8, dest_path: []const u8) !void {
        return self.copyFileMode(source_path, dest_path, os.File.default_mode);
    }

    fn copyFileMode(self: *Builder, source_path: []const u8, dest_path: []const u8, mode: os.File.Mode) !void {
        if (self.verbose) {
            warn("cp {} {}\n", source_path, dest_path);
        }

        const dirname = os.path.dirname(dest_path) orelse ".";
        const abs_source_path = self.pathFromRoot(source_path);
        os.makePath(self.allocator, dirname) catch |err| {
            warn("Unable to create path {}: {}\n", dirname, @errorName(err));
            return err;
        };
        os.copyFileMode(abs_source_path, dest_path, mode) catch |err| {
            warn("Unable to copy {} to {}: {}\n", abs_source_path, dest_path, @errorName(err));
            return err;
        };
    }

    fn pathFromRoot(self: *Builder, rel_path: []const u8) []u8 {
        return os.path.resolve(self.allocator, self.build_root, rel_path) catch unreachable;
    }

    pub fn fmt(self: *Builder, comptime format: []const u8, args: ...) []u8 {
        return fmt_lib.allocPrint(self.allocator, format, args) catch unreachable;
    }

    fn getCCExe(self: *Builder) []const u8 {
        if (builtin.environ == builtin.Environ.msvc) {
            return "cl.exe";
        } else {
            return os.getEnvVarOwned(self.allocator, "CC") catch |err| if (err == error.EnvironmentVariableNotFound) ([]const u8)("cc") else debug.panic("Unable to get environment variable: {}", err);
        }
    }

    pub fn findProgram(self: *Builder, names: []const []const u8, paths: []const []const u8) ![]const u8 {
        // TODO report error for ambiguous situations
        const exe_extension = (Target{ .Native = {} }).exeFileExt();
        for (self.search_prefixes.toSliceConst()) |search_prefix| {
            for (names) |name| {
                if (os.path.isAbsolute(name)) {
                    return name;
                }
                const full_path = try os.path.join(self.allocator, [][]const u8{search_prefix, "bin", self.fmt("{}{}", name, exe_extension)});
                if (os.path.real(self.allocator, full_path)) |real_path| {
                    return real_path;
                } else |_| {
                    continue;
                }
            }
        }
        if (self.env_map.get("PATH")) |PATH| {
            for (names) |name| {
                if (os.path.isAbsolute(name)) {
                    return name;
                }
                var it = mem.tokenize(PATH, []u8{os.path.delimiter});
                while (it.next()) |path| {
                    const full_path = try os.path.join(self.allocator, [][]const u8{path, self.fmt("{}{}", name, exe_extension)});
                    if (os.path.real(self.allocator, full_path)) |real_path| {
                        return real_path;
                    } else |_| {
                        continue;
                    }
                }
            }
        }
        for (names) |name| {
            if (os.path.isAbsolute(name)) {
                return name;
            }
            for (paths) |path| {
                const full_path = try os.path.join(self.allocator, [][]const u8{path, self.fmt("{}{}", name, exe_extension)});
                if (os.path.real(self.allocator, full_path)) |real_path| {
                    return real_path;
                } else |_| {
                    continue;
                }
            }
        }
        return error.FileNotFound;
    }

    pub fn exec(self: *Builder, argv: []const []const u8) ![]u8 {
        const max_output_size = 100 * 1024;
        const result = try os.ChildProcess.exec(self.allocator, argv, null, null, max_output_size);
        switch (result.term) {
            os.ChildProcess.Term.Exited => |code| {
                if (code != 0) {
                    warn("The following command exited with error code {}:\n", code);
                    printCmd(null, argv);
                    warn("stderr:{}\n", result.stderr);
                    std.debug.panic("command failed");
                }
                return result.stdout;
            },
            else => {
                warn("The following command terminated unexpectedly:\n");
                printCmd(null, argv);
                warn("stderr:{}\n", result.stderr);
                std.debug.panic("command failed");
            },
        }
    }

    pub fn addSearchPrefix(self: *Builder, search_prefix: []const u8) void {
        self.search_prefixes.append(search_prefix) catch unreachable;
    }
};

const Version = struct {
    major: u32,
    minor: u32,
    patch: u32,
};

const CrossTarget = struct {
    arch: builtin.Arch,
    os: builtin.Os,
    environ: builtin.Environ,
};

pub const Target = union(enum) {
    Native: void,
    Cross: CrossTarget,

    pub fn oFileExt(self: *const Target) []const u8 {
        const environ = switch (self.*) {
            Target.Native => builtin.environ,
            Target.Cross => |t| t.environ,
        };
        return switch (environ) {
            builtin.Environ.msvc => ".obj",
            else => ".o",
        };
    }

    pub fn exeFileExt(self: *const Target) []const u8 {
        return switch (self.getOs()) {
            builtin.Os.windows => ".exe",
            else => "",
        };
    }

    pub fn libFileExt(self: *const Target) []const u8 {
        return switch (self.getOs()) {
            builtin.Os.windows => ".lib",
            else => ".a",
        };
    }

    pub fn getOs(self: *const Target) builtin.Os {
        return switch (self.*) {
            Target.Native => builtin.os,
            Target.Cross => |t| t.os,
        };
    }

    pub fn isDarwin(self: *const Target) bool {
        return switch (self.getOs()) {
            builtin.Os.ios, builtin.Os.macosx => true,
            else => false,
        };
    }

    pub fn isWindows(self: *const Target) bool {
        return switch (self.getOs()) {
            builtin.Os.windows => true,
            else => false,
        };
    }

    pub fn isFreeBSD(self: *const Target) bool {
        return switch (self.getOs()) {
            builtin.Os.freebsd => true,
            else => false,
        };
    }

    pub fn wantSharedLibSymLinks(self: *const Target) bool {
        return !self.isWindows();
    }
};

const Pkg = struct {
    name: []const u8,
    path: []const u8,
};

pub const LibExeObjStep = struct {
    step: Step,
    builder: *Builder,
    name: []const u8,
    target: Target,
    link_libs: BufSet,
    linker_script: ?[]const u8,
    out_filename: []const u8,
    output_path: ?[]const u8,
    static: bool,
    version: Version,
    object_files: ArrayList([]const u8),
    build_mode: builtin.Mode,
    kind: Kind,
    major_only_filename: []const u8,
    name_only_filename: []const u8,
    strip: bool,
    full_path_libs: ArrayList([]const u8),
    need_flat_namespace_hack: bool,
    is_zig: bool,
    cflags: ArrayList([]const u8),
    include_dirs: ArrayList([]const u8),
    lib_paths: ArrayList([]const u8),
    disable_libc: bool,
    frameworks: BufSet,
    verbose_link: bool,
    no_rosegment: bool,
    c_std: Builder.CStd,

    // zig only stuff
    root_src: ?[]const u8,
    output_h_path: ?[]const u8,
    out_h_filename: []const u8,
    assembly_files: ArrayList([]const u8),
    packages: ArrayList(Pkg),
    build_options_contents: std.Buffer,
    system_linker_hack: bool,

    // C only stuff
    source_files: ArrayList([]const u8),
    object_src: []const u8,

    const Kind = enum {
        Exe,
        Lib,
        Obj,
    };

    pub fn createSharedLibrary(builder: *Builder, name: []const u8, root_src: ?[]const u8, ver: Version) *LibExeObjStep {
        const self = builder.allocator.create(LibExeObjStep) catch unreachable;
        self.* = initExtraArgs(builder, name, root_src, Kind.Lib, false, ver);
        return self;
    }

    pub fn createCSharedLibrary(builder: *Builder, name: []const u8, version: Version) *LibExeObjStep {
        const self = builder.allocator.create(LibExeObjStep) catch unreachable;
        self.* = initC(builder, name, Kind.Lib, version, false);
        return self;
    }

    pub fn createStaticLibrary(builder: *Builder, name: []const u8, root_src: ?[]const u8) *LibExeObjStep {
        const self = builder.allocator.create(LibExeObjStep) catch unreachable;
        self.* = initExtraArgs(builder, name, root_src, Kind.Lib, true, builder.version(0, 0, 0));
        return self;
    }

    pub fn createCStaticLibrary(builder: *Builder, name: []const u8) *LibExeObjStep {
        const self = builder.allocator.create(LibExeObjStep) catch unreachable;
        self.* = initC(builder, name, Kind.Lib, builder.version(0, 0, 0), true);
        return self;
    }

    pub fn createObject(builder: *Builder, name: []const u8, root_src: []const u8) *LibExeObjStep {
        const self = builder.allocator.create(LibExeObjStep) catch unreachable;
        self.* = initExtraArgs(builder, name, root_src, Kind.Obj, false, builder.version(0, 0, 0));
        return self;
    }

    pub fn createCObject(builder: *Builder, name: []const u8, src: []const u8) *LibExeObjStep {
        const self = builder.allocator.create(LibExeObjStep) catch unreachable;
        self.* = initC(builder, name, Kind.Obj, builder.version(0, 0, 0), false);
        self.object_src = src;
        return self;
    }

    pub fn createExecutable(builder: *Builder, name: []const u8, root_src: ?[]const u8, static: bool) *LibExeObjStep {
        const self = builder.allocator.create(LibExeObjStep) catch unreachable;
        self.* = initExtraArgs(builder, name, root_src, Kind.Exe, static, builder.version(0, 0, 0));
        return self;
    }

    pub fn createCExecutable(builder: *Builder, name: []const u8) *LibExeObjStep {
        const self = builder.allocator.create(LibExeObjStep) catch unreachable;
        self.* = initC(builder, name, Kind.Exe, builder.version(0, 0, 0), false);
        return self;
    }

    fn initExtraArgs(builder: *Builder, name: []const u8, root_src: ?[]const u8, kind: Kind, static: bool, ver: Version) LibExeObjStep {
        var self = LibExeObjStep{
            .no_rosegment = false,
            .strip = false,
            .builder = builder,
            .verbose_link = false,
            .build_mode = builtin.Mode.Debug,
            .static = static,
            .kind = kind,
            .root_src = root_src,
            .name = name,
            .target = Target.Native,
            .linker_script = null,
            .link_libs = BufSet.init(builder.allocator),
            .frameworks = BufSet.init(builder.allocator),
            .step = Step.init(name, builder.allocator, make),
            .output_path = null,
            .output_h_path = null,
            .version = ver,
            .out_filename = undefined,
            .out_h_filename = builder.fmt("{}.h", name),
            .major_only_filename = undefined,
            .name_only_filename = undefined,
            .object_files = ArrayList([]const u8).init(builder.allocator),
            .assembly_files = ArrayList([]const u8).init(builder.allocator),
            .packages = ArrayList(Pkg).init(builder.allocator),
            .is_zig = true,
            .full_path_libs = ArrayList([]const u8).init(builder.allocator),
            .need_flat_namespace_hack = false,
            .cflags = ArrayList([]const u8).init(builder.allocator),
            .source_files = undefined,
            .include_dirs = ArrayList([]const u8).init(builder.allocator),
            .lib_paths = ArrayList([]const u8).init(builder.allocator),
            .object_src = undefined,
            .disable_libc = true,
            .build_options_contents = std.Buffer.initSize(builder.allocator, 0) catch unreachable,
            .c_std = Builder.CStd.C99,
            .system_linker_hack = false,
        };
        self.computeOutFileNames();
        return self;
    }

    fn initC(builder: *Builder, name: []const u8, kind: Kind, version: Version, static: bool) LibExeObjStep {
        var self = LibExeObjStep{
            .no_rosegment = false,
            .builder = builder,
            .name = name,
            .kind = kind,
            .version = version,
            .static = static,
            .target = Target.Native,
            .cflags = ArrayList([]const u8).init(builder.allocator),
            .source_files = ArrayList([]const u8).init(builder.allocator),
            .object_files = ArrayList([]const u8).init(builder.allocator),
            .step = Step.init(name, builder.allocator, make),
            .link_libs = BufSet.init(builder.allocator),
            .frameworks = BufSet.init(builder.allocator),
            .full_path_libs = ArrayList([]const u8).init(builder.allocator),
            .include_dirs = ArrayList([]const u8).init(builder.allocator),
            .lib_paths = ArrayList([]const u8).init(builder.allocator),
            .output_path = null,
            .out_filename = undefined,
            .major_only_filename = undefined,
            .name_only_filename = undefined,
            .object_src = undefined,
            .build_mode = builtin.Mode.Debug,
            .strip = false,
            .need_flat_namespace_hack = false,
            .disable_libc = false,
            .is_zig = false,
            .linker_script = null,
            .c_std = Builder.CStd.C99,
            .system_linker_hack = false,

            .root_src = undefined,
            .verbose_link = false,
            .output_h_path = undefined,
            .out_h_filename = undefined,
            .assembly_files = undefined,
            .packages = undefined,
            .build_options_contents = undefined,
        };
        self.computeOutFileNames();
        return self;
    }

    pub fn setNoRoSegment(self: *LibExeObjStep, value: bool) void {
        self.no_rosegment = value;
    }

    fn computeOutFileNames(self: *LibExeObjStep) void {
        switch (self.kind) {
            Kind.Obj => {
                self.out_filename = self.builder.fmt("{}{}", self.name, self.target.oFileExt());
            },
            Kind.Exe => {
                self.out_filename = self.builder.fmt("{}{}", self.name, self.target.exeFileExt());
            },
            Kind.Lib => {
                if (self.static) {
                    self.out_filename = self.builder.fmt("lib{}.a", self.name);
                } else {
                    switch (self.target.getOs()) {
                        builtin.Os.ios, builtin.Os.macosx => {
                            self.out_filename = self.builder.fmt("lib{}.{d}.{d}.{d}.dylib", self.name, self.version.major, self.version.minor, self.version.patch);
                            self.major_only_filename = self.builder.fmt("lib{}.{d}.dylib", self.name, self.version.major);
                            self.name_only_filename = self.builder.fmt("lib{}.dylib", self.name);
                        },
                        builtin.Os.windows => {
                            self.out_filename = self.builder.fmt("{}.dll", self.name);
                        },
                        else => {
                            self.out_filename = self.builder.fmt("lib{}.so.{d}.{d}.{d}", self.name, self.version.major, self.version.minor, self.version.patch);
                            self.major_only_filename = self.builder.fmt("lib{}.so.{d}", self.name, self.version.major);
                            self.name_only_filename = self.builder.fmt("lib{}.so", self.name);
                        },
                    }
                }
            },
        }
    }

    pub fn setTarget(self: *LibExeObjStep, target_arch: builtin.Arch, target_os: builtin.Os, target_environ: builtin.Environ) void {
        self.target = Target{
            .Cross = CrossTarget{
                .arch = target_arch,
                .os = target_os,
                .environ = target_environ,
            },
        };
        self.computeOutFileNames();
    }

    // TODO respect this in the C args
    pub fn setLinkerScriptPath(self: *LibExeObjStep, path: []const u8) void {
        self.linker_script = path;
    }

    pub fn linkFramework(self: *LibExeObjStep, framework_name: []const u8) void {
        assert(self.target.isDarwin());
        self.frameworks.put(framework_name) catch unreachable;
    }

    pub fn linkLibrary(self: *LibExeObjStep, lib: *LibExeObjStep) void {
        assert(self.kind != Kind.Obj);
        assert(lib.kind == Kind.Lib);

        self.step.dependOn(&lib.step);

        self.full_path_libs.append(lib.getOutputPath()) catch unreachable;

        // TODO should be some kind of isolated directory that only has this header in it
        self.include_dirs.append(self.builder.cache_root) catch unreachable;
        self.need_flat_namespace_hack = true;

        // inherit the object's frameworks
        if (self.target.isDarwin() and lib.static) {
            var it = lib.frameworks.iterator();
            while (it.next()) |entry| {
                self.frameworks.put(entry.key) catch unreachable;
            }
        }
    }

    pub fn linkSystemLibrary(self: *LibExeObjStep, name: []const u8) void {
        assert(self.kind != Kind.Obj);
        self.link_libs.put(name) catch unreachable;
    }

    pub fn addSourceFile(self: *LibExeObjStep, file: []const u8) void {
        assert(self.kind != Kind.Obj);
        assert(!self.is_zig);
        self.source_files.append(file) catch unreachable;
    }

    pub fn setVerboseLink(self: *LibExeObjStep, value: bool) void {
        self.verbose_link = value;
    }

    pub fn setBuildMode(self: *LibExeObjStep, mode: builtin.Mode) void {
        self.build_mode = mode;
    }

    pub fn setOutputPath(self: *LibExeObjStep, file_path: []const u8) void {
        self.output_path = file_path;

        // catch a common mistake
        if (mem.eql(u8, self.builder.pathFromRoot(file_path), self.builder.pathFromRoot("."))) {
            debug.panic("setOutputPath wants a file path, not a directory\n");
        }
    }

    pub fn getOutputPath(self: *LibExeObjStep) []const u8 {
        return if (self.output_path) |output_path| output_path else os.path.join(self.builder.allocator, [][]const u8{self.builder.cache_root, self.out_filename}) catch unreachable;
    }

    pub fn setOutputHPath(self: *LibExeObjStep, file_path: []const u8) void {
        self.output_h_path = file_path;

        // catch a common mistake
        if (mem.eql(u8, self.builder.pathFromRoot(file_path), self.builder.pathFromRoot("."))) {
            debug.panic("setOutputHPath wants a file path, not a directory\n");
        }
    }

    pub fn getOutputHPath(self: *LibExeObjStep) []const u8 {
        return if (self.output_h_path) |output_h_path| output_h_path else os.path.join(self.builder.allocator, [][]const u8{self.builder.cache_root, self.out_h_filename}) catch unreachable;
    }

    pub fn addAssemblyFile(self: *LibExeObjStep, path: []const u8) void {
        self.assembly_files.append(path) catch unreachable;
    }

    pub fn addObjectFile(self: *LibExeObjStep, path: []const u8) void {
        assert(self.kind != Kind.Obj);

        self.object_files.append(path) catch unreachable;
    }

    pub fn addObject(self: *LibExeObjStep, obj: *LibExeObjStep) void {
        assert(obj.kind == Kind.Obj);
        assert(self.kind != Kind.Obj);

        self.step.dependOn(&obj.step);

        self.object_files.append(obj.getOutputPath()) catch unreachable;

        // TODO make this lazy instead of stateful
        if (!obj.disable_libc) {
            self.disable_libc = false;
        }

        // TODO should be some kind of isolated directory that only has this header in it
        self.include_dirs.append(self.builder.cache_root) catch unreachable;
    }

    pub fn addBuildOption(self: *LibExeObjStep, comptime T: type, name: []const u8, value: T) void {
        assert(self.is_zig);
        const out = &std.io.BufferOutStream.init(&self.build_options_contents).stream;
        out.print("pub const {} = {};\n", name, value) catch unreachable;
    }

    pub fn addIncludeDir(self: *LibExeObjStep, path: []const u8) void {
        self.include_dirs.append(path) catch unreachable;
    }

    pub fn addLibPath(self: *LibExeObjStep, path: []const u8) void {
        self.lib_paths.append(path) catch unreachable;
    }

    pub fn addPackagePath(self: *LibExeObjStep, name: []const u8, pkg_index_path: []const u8) void {
        assert(self.is_zig);

        self.packages.append(Pkg{
            .name = name,
            .path = pkg_index_path,
        }) catch unreachable;
    }

    pub fn addCompileFlags(self: *LibExeObjStep, flags: []const []const u8) void {
        for (flags) |flag| {
            self.cflags.append(flag) catch unreachable;
        }
    }

    pub fn setNoStdLib(self: *LibExeObjStep, disable: bool) void {
        assert(!self.is_zig);
        self.disable_libc = disable;
    }

    pub fn enableSystemLinkerHack(self: *LibExeObjStep) void {
        self.system_linker_hack = true;
    }

    fn make(step: *Step) !void {
        const self = @fieldParentPtr(LibExeObjStep, "step", step);
        return if (self.is_zig) self.makeZig() else self.makeC();
    }

    fn makeZig(self: *LibExeObjStep) !void {
        const builder = self.builder;

        assert(self.is_zig);

        if (self.root_src == null and self.object_files.len == 0 and self.assembly_files.len == 0) {
            warn("{}: linker needs 1 or more objects to link\n", self.step.name);
            return error.NeedAnObject;
        }

        var zig_args = ArrayList([]const u8).init(builder.allocator);
        defer zig_args.deinit();

        zig_args.append(builder.zig_exe) catch unreachable;

        const cmd = switch (self.kind) {
            Kind.Lib => "build-lib",
            Kind.Exe => "build-exe",
            Kind.Obj => "build-obj",
        };
        zig_args.append(cmd) catch unreachable;

        if (self.root_src) |root_src| {
            zig_args.append(builder.pathFromRoot(root_src)) catch unreachable;
        }

        if (self.build_options_contents.len() > 0) {
            const build_options_file = try os.path.join(builder.allocator, [][]const u8{builder.cache_root, builder.fmt("{}_build_options.zig", self.name)});
            try std.io.writeFile(build_options_file, self.build_options_contents.toSliceConst());
            try zig_args.append("--pkg-begin");
            try zig_args.append("build_options");
            try zig_args.append(builder.pathFromRoot(build_options_file));
            try zig_args.append("--pkg-end");
        }

        for (self.object_files.toSliceConst()) |object_file| {
            zig_args.append("--object") catch unreachable;
            zig_args.append(builder.pathFromRoot(object_file)) catch unreachable;
        }

        for (self.assembly_files.toSliceConst()) |asm_file| {
            zig_args.append("--assembly") catch unreachable;
            zig_args.append(builder.pathFromRoot(asm_file)) catch unreachable;
        }

        if (builder.verbose_tokenize) zig_args.append("--verbose-tokenize") catch unreachable;
        if (builder.verbose_ast) zig_args.append("--verbose-ast") catch unreachable;
        if (builder.verbose_cimport) zig_args.append("--verbose-cimport") catch unreachable;
        if (builder.verbose_ir) zig_args.append("--verbose-ir") catch unreachable;
        if (builder.verbose_llvm_ir) zig_args.append("--verbose-llvm-ir") catch unreachable;
        if (builder.verbose_link or self.verbose_link) zig_args.append("--verbose-link") catch unreachable;

        if (self.strip) {
            zig_args.append("--strip") catch unreachable;
        }

        switch (self.build_mode) {
            builtin.Mode.Debug => {},
            builtin.Mode.ReleaseSafe => zig_args.append("--release-safe") catch unreachable,
            builtin.Mode.ReleaseFast => zig_args.append("--release-fast") catch unreachable,
            builtin.Mode.ReleaseSmall => zig_args.append("--release-small") catch unreachable,
        }

        zig_args.append("--cache-dir") catch unreachable;
        zig_args.append(builder.pathFromRoot(builder.cache_root)) catch unreachable;

        const output_path = builder.pathFromRoot(self.getOutputPath());
        zig_args.append("--output") catch unreachable;
        zig_args.append(output_path) catch unreachable;

        if (self.kind != Kind.Exe) {
            const output_h_path = self.getOutputHPath();
            zig_args.append("--output-h") catch unreachable;
            zig_args.append(builder.pathFromRoot(output_h_path)) catch unreachable;
        }

        zig_args.append("--name") catch unreachable;
        zig_args.append(self.name) catch unreachable;

        if (self.kind == Kind.Lib and !self.static) {
            zig_args.append("--ver-major") catch unreachable;
            zig_args.append(builder.fmt("{}", self.version.major)) catch unreachable;

            zig_args.append("--ver-minor") catch unreachable;
            zig_args.append(builder.fmt("{}", self.version.minor)) catch unreachable;

            zig_args.append("--ver-patch") catch unreachable;
            zig_args.append(builder.fmt("{}", self.version.patch)) catch unreachable;
        }
        if (self.kind == Kind.Exe and self.static) {
            zig_args.append("--static") catch unreachable;
        }

        switch (self.target) {
            Target.Native => {},
            Target.Cross => |cross_target| {
                zig_args.append("--target-arch") catch unreachable;
                zig_args.append(@tagName(cross_target.arch)) catch unreachable;

                zig_args.append("--target-os") catch unreachable;
                zig_args.append(@tagName(cross_target.os)) catch unreachable;

                zig_args.append("--target-environ") catch unreachable;
                zig_args.append(@tagName(cross_target.environ)) catch unreachable;
            },
        }

        if (self.linker_script) |linker_script| {
            zig_args.append("--linker-script") catch unreachable;
            zig_args.append(linker_script) catch unreachable;
        }

        {
            var it = self.link_libs.iterator();
            while (true) {
                const entry = it.next() orelse break;
                zig_args.append("--library") catch unreachable;
                zig_args.append(entry.key) catch unreachable;
            }
        }

        if (!self.disable_libc) {
            zig_args.append("--library") catch unreachable;
            zig_args.append("c") catch unreachable;
        }

        for (self.packages.toSliceConst()) |pkg| {
            zig_args.append("--pkg-begin") catch unreachable;
            zig_args.append(pkg.name) catch unreachable;
            zig_args.append(builder.pathFromRoot(pkg.path)) catch unreachable;
            zig_args.append("--pkg-end") catch unreachable;
        }

        for (self.include_dirs.toSliceConst()) |include_path| {
            zig_args.append("-isystem") catch unreachable;
            zig_args.append(self.builder.pathFromRoot(include_path)) catch unreachable;
        }

        for (builder.include_paths.toSliceConst()) |include_path| {
            zig_args.append("-isystem") catch unreachable;
            zig_args.append(builder.pathFromRoot(include_path)) catch unreachable;
        }

        for (builder.rpaths.toSliceConst()) |rpath| {
            zig_args.append("-rpath") catch unreachable;
            zig_args.append(rpath) catch unreachable;
        }

        for (self.lib_paths.toSliceConst()) |lib_path| {
            zig_args.append("--library-path") catch unreachable;
            zig_args.append(lib_path) catch unreachable;
        }

        for (builder.lib_paths.toSliceConst()) |lib_path| {
            zig_args.append("--library-path") catch unreachable;
            zig_args.append(lib_path) catch unreachable;
        }

        for (self.full_path_libs.toSliceConst()) |full_path_lib| {
            zig_args.append("--library") catch unreachable;
            zig_args.append(builder.pathFromRoot(full_path_lib)) catch unreachable;
        }

        if (self.target.isDarwin()) {
            var it = self.frameworks.iterator();
            while (it.next()) |entry| {
                zig_args.append("-framework") catch unreachable;
                zig_args.append(entry.key) catch unreachable;
            }
        }

        if (self.no_rosegment) {
            try zig_args.append("--no-rosegment");
        }
        if (self.system_linker_hack) {
            try zig_args.append("--system-linker-hack");
        }

        try builder.spawnChild(zig_args.toSliceConst());

        if (self.kind == Kind.Lib and !self.static and self.target.wantSharedLibSymLinks()) {
            try doAtomicSymLinks(builder.allocator, output_path, self.major_only_filename, self.name_only_filename);
        }
    }

    fn appendCompileFlags(self: *LibExeObjStep, args: *ArrayList([]const u8)) void {
        if (!self.strip) {
            args.append("-g") catch unreachable;
        }
        switch (self.build_mode) {
            builtin.Mode.Debug => {
                if (self.disable_libc) {
                    args.append("-fno-stack-protector") catch unreachable;
                } else {
                    args.append("-fstack-protector-strong") catch unreachable;
                    args.append("--param") catch unreachable;
                    args.append("ssp-buffer-size=4") catch unreachable;
                }
            },
            builtin.Mode.ReleaseSafe => {
                args.append("-O2") catch unreachable;
                if (self.disable_libc) {
                    args.append("-fno-stack-protector") catch unreachable;
                } else {
                    args.append("-D_FORTIFY_SOURCE=2") catch unreachable;
                    args.append("-fstack-protector-strong") catch unreachable;
                    args.append("--param") catch unreachable;
                    args.append("ssp-buffer-size=4") catch unreachable;
                }
            },
            builtin.Mode.ReleaseFast, builtin.Mode.ReleaseSmall => {
                args.append("-O2") catch unreachable;
                args.append("-fno-stack-protector") catch unreachable;
            },
        }

        for (self.include_dirs.toSliceConst()) |dir| {
            args.append("-I") catch unreachable;
            args.append(self.builder.pathFromRoot(dir)) catch unreachable;
        }

        for (self.cflags.toSliceConst()) |cflag| {
            args.append(cflag) catch unreachable;
        }

        if (self.disable_libc) {
            args.append("-nostdlib") catch unreachable;
        }
    }

    fn makeC(self: *LibExeObjStep) !void {
        const builder = self.builder;

        const cc = builder.getCCExe();

        assert(!self.is_zig);

        var cc_args = ArrayList([]const u8).init(builder.allocator);
        defer cc_args.deinit();

        cc_args.append(cc) catch unreachable;

        const is_darwin = self.target.isDarwin();

        const c_std_arg = switch (self.c_std) {
            Builder.CStd.C89 => "-std=c89",
            Builder.CStd.C99 => "-std=c99",
            Builder.CStd.C11 => "-std=c11",
        };
        try cc_args.append(c_std_arg);

        switch (self.kind) {
            Kind.Obj => {
                cc_args.append("-c") catch unreachable;
                cc_args.append(builder.pathFromRoot(self.object_src)) catch unreachable;

                const output_path = builder.pathFromRoot(self.getOutputPath());
                cc_args.append("-o") catch unreachable;
                cc_args.append(output_path) catch unreachable;

                self.appendCompileFlags(&cc_args);

                try builder.spawnChild(cc_args.toSliceConst());
            },
            Kind.Lib => {
                for (self.source_files.toSliceConst()) |source_file| {
                    cc_args.resize(0) catch unreachable;
                    cc_args.append(cc) catch unreachable;

                    if (!self.static) {
                        cc_args.append("-fPIC") catch unreachable;
                    }

                    const abs_source_file = builder.pathFromRoot(source_file);
                    cc_args.append("-c") catch unreachable;
                    cc_args.append(abs_source_file) catch unreachable;

                    const cache_o_src = os.path.join(builder.allocator, [][]const u8{builder.cache_root, source_file}) catch unreachable;
                    if (os.path.dirname(cache_o_src)) |cache_o_dir| {
                        try builder.makePath(cache_o_dir);
                    }
                    const cache_o_file = builder.fmt("{}{}", cache_o_src, self.target.oFileExt());
                    cc_args.append("-o") catch unreachable;
                    cc_args.append(builder.pathFromRoot(cache_o_file)) catch unreachable;

                    self.appendCompileFlags(&cc_args);

                    try builder.spawnChild(cc_args.toSliceConst());

                    self.object_files.append(cache_o_file) catch unreachable;
                }

                if (self.static) {
                    // ar
                    cc_args.resize(0) catch unreachable;
                    cc_args.append("ar") catch unreachable;

                    cc_args.append("qc") catch unreachable;

                    const output_path = builder.pathFromRoot(self.getOutputPath());
                    cc_args.append(output_path) catch unreachable;

                    for (self.object_files.toSliceConst()) |object_file| {
                        cc_args.append(builder.pathFromRoot(object_file)) catch unreachable;
                    }

                    try builder.spawnChild(cc_args.toSliceConst());

                    // ranlib
                    cc_args.resize(0) catch unreachable;
                    cc_args.append("ranlib") catch unreachable;
                    cc_args.append(output_path) catch unreachable;

                    try builder.spawnChild(cc_args.toSliceConst());
                } else {
                    cc_args.resize(0) catch unreachable;
                    cc_args.append(cc) catch unreachable;

                    if (is_darwin) {
                        cc_args.append("-dynamiclib") catch unreachable;

                        cc_args.append("-Wl,-headerpad_max_install_names") catch unreachable;

                        cc_args.append("-compatibility_version") catch unreachable;
                        cc_args.append(builder.fmt("{}.0.0", self.version.major)) catch unreachable;

                        cc_args.append("-current_version") catch unreachable;
                        cc_args.append(builder.fmt("{}.{}.{}", self.version.major, self.version.minor, self.version.patch)) catch unreachable;

                        const install_name = builder.pathFromRoot(os.path.join(builder.allocator, [][]const u8{builder.cache_root, self.major_only_filename}) catch unreachable);
                        cc_args.append("-install_name") catch unreachable;
                        cc_args.append(install_name) catch unreachable;
                    } else {
                        cc_args.append("-fPIC") catch unreachable;
                        cc_args.append("-shared") catch unreachable;

                        const soname_arg = builder.fmt("-Wl,-soname,lib{}.so.{d}", self.name, self.version.major);
                        defer builder.allocator.free(soname_arg);
                        cc_args.append(soname_arg) catch unreachable;
                    }

                    const output_path = builder.pathFromRoot(self.getOutputPath());
                    cc_args.append("-o") catch unreachable;
                    cc_args.append(output_path) catch unreachable;

                    for (self.object_files.toSliceConst()) |object_file| {
                        cc_args.append(builder.pathFromRoot(object_file)) catch unreachable;
                    }

                    if (!is_darwin) {
                        const rpath_arg = builder.fmt("-Wl,-rpath,{}", try os.path.realAlloc(
                            builder.allocator,
                            builder.pathFromRoot(builder.cache_root),
                        ));
                        defer builder.allocator.free(rpath_arg);
                        try cc_args.append(rpath_arg);

                        try cc_args.append("-rdynamic");
                    }

                    for (self.full_path_libs.toSliceConst()) |full_path_lib| {
                        cc_args.append(builder.pathFromRoot(full_path_lib)) catch unreachable;
                    }

                    {
                        var it = self.link_libs.iterator();
                        while (it.next()) |entry| {
                            cc_args.append(builder.fmt("-l{}", entry.key)) catch unreachable;
                        }
                    }

                    if (is_darwin and !self.static) {
                        var it = self.frameworks.iterator();
                        while (it.next()) |entry| {
                            cc_args.append("-framework") catch unreachable;
                            cc_args.append(entry.key) catch unreachable;
                        }
                    }

                    try builder.spawnChild(cc_args.toSliceConst());

                    if (self.target.wantSharedLibSymLinks()) {
                        try doAtomicSymLinks(builder.allocator, output_path, self.major_only_filename, self.name_only_filename);
                    }
                }
            },
            Kind.Exe => {
                for (self.source_files.toSliceConst()) |source_file| {
                    cc_args.resize(0) catch unreachable;
                    cc_args.append(cc) catch unreachable;

                    const abs_source_file = builder.pathFromRoot(source_file);
                    cc_args.append("-c") catch unreachable;
                    cc_args.append(abs_source_file) catch unreachable;

                    const cache_o_src = os.path.join(builder.allocator, [][]const u8{builder.cache_root, source_file}) catch unreachable;
                    if (os.path.dirname(cache_o_src)) |cache_o_dir| {
                        try builder.makePath(cache_o_dir);
                    }
                    const cache_o_file = builder.fmt("{}{}", cache_o_src, self.target.oFileExt());
                    cc_args.append("-o") catch unreachable;
                    cc_args.append(builder.pathFromRoot(cache_o_file)) catch unreachable;

                    for (self.cflags.toSliceConst()) |cflag| {
                        cc_args.append(cflag) catch unreachable;
                    }

                    for (self.include_dirs.toSliceConst()) |dir| {
                        cc_args.append("-I") catch unreachable;
                        cc_args.append(builder.pathFromRoot(dir)) catch unreachable;
                    }

                    try builder.spawnChild(cc_args.toSliceConst());

                    self.object_files.append(cache_o_file) catch unreachable;
                }

                cc_args.resize(0) catch unreachable;
                cc_args.append(cc) catch unreachable;

                for (self.object_files.toSliceConst()) |object_file| {
                    cc_args.append(builder.pathFromRoot(object_file)) catch unreachable;
                }

                const output_path = builder.pathFromRoot(self.getOutputPath());
                cc_args.append("-o") catch unreachable;
                cc_args.append(output_path) catch unreachable;

                const rpath_arg = builder.fmt("-Wl,-rpath,{}", try os.path.realAlloc(
                    builder.allocator,
                    builder.pathFromRoot(builder.cache_root),
                ));
                defer builder.allocator.free(rpath_arg);
                try cc_args.append(rpath_arg);

                try cc_args.append("-rdynamic");

                {
                    var it = self.link_libs.iterator();
                    while (it.next()) |entry| {
                        cc_args.append(builder.fmt("-l{}", entry.key)) catch unreachable;
                    }
                }

                if (is_darwin) {
                    if (self.need_flat_namespace_hack) {
                        cc_args.append("-Wl,-flat_namespace") catch unreachable;
                    }
                    cc_args.append("-Wl,-search_paths_first") catch unreachable;
                }

                for (self.full_path_libs.toSliceConst()) |full_path_lib| {
                    cc_args.append(builder.pathFromRoot(full_path_lib)) catch unreachable;
                }

                if (is_darwin) {
                    var it = self.frameworks.iterator();
                    while (it.next()) |entry| {
                        cc_args.append("-framework") catch unreachable;
                        cc_args.append(entry.key) catch unreachable;
                    }
                }

                try builder.spawnChild(cc_args.toSliceConst());
            },
        }
    }
};

pub const TestStep = struct {
    step: Step,
    builder: *Builder,
    root_src: []const u8,
    build_mode: builtin.Mode,
    verbose: bool,
    link_libs: BufSet,
    name_prefix: []const u8,
    filter: ?[]const u8,
    target: Target,
    exec_cmd_args: ?[]const ?[]const u8,
    include_dirs: ArrayList([]const u8),
    lib_paths: ArrayList([]const u8),
    packages: ArrayList(Pkg),
    object_files: ArrayList([]const u8),
    no_rosegment: bool,
    output_path: ?[]const u8,
    system_linker_hack: bool,
    override_std_dir: ?[]const u8,

    pub fn init(builder: *Builder, root_src: []const u8) TestStep {
        const step_name = builder.fmt("test {}", root_src);
        return TestStep{
            .step = Step.init(step_name, builder.allocator, make),
            .builder = builder,
            .root_src = root_src,
            .build_mode = builtin.Mode.Debug,
            .verbose = false,
            .name_prefix = "",
            .filter = null,
            .link_libs = BufSet.init(builder.allocator),
            .target = Target{ .Native = {} },
            .exec_cmd_args = null,
            .include_dirs = ArrayList([]const u8).init(builder.allocator),
            .lib_paths = ArrayList([]const u8).init(builder.allocator),
            .packages = ArrayList(Pkg).init(builder.allocator),
            .object_files = ArrayList([]const u8).init(builder.allocator),
            .no_rosegment = false,
            .output_path = null,
            .system_linker_hack = false,
            .override_std_dir = null,
        };
    }

    pub fn setNoRoSegment(self: *TestStep, value: bool) void {
        self.no_rosegment = value;
    }

    pub fn addLibPath(self: *TestStep, path: []const u8) void {
        self.lib_paths.append(path) catch unreachable;
    }

    pub fn addPackagePath(self: *TestStep, name: []const u8, pkg_index_path: []const u8) void {
        self.packages.append(Pkg{
            .name = name,
            .path = pkg_index_path,
        }) catch unreachable;
    }

    pub fn setVerbose(self: *TestStep, value: bool) void {
        self.verbose = value;
    }

    pub fn addIncludeDir(self: *TestStep, path: []const u8) void {
        self.include_dirs.append(path) catch unreachable;
    }

    pub fn setBuildMode(self: *TestStep, mode: builtin.Mode) void {
        self.build_mode = mode;
    }

    pub fn overrideStdDir(self: *TestStep, dir_path: []const u8) void {
        self.override_std_dir = dir_path;
    }

    pub fn setOutputPath(self: *TestStep, file_path: []const u8) void {
        self.output_path = file_path;

        // catch a common mistake
        if (mem.eql(u8, self.builder.pathFromRoot(file_path), self.builder.pathFromRoot("."))) {
            debug.panic("setOutputPath wants a file path, not a directory\n");
        }
    }

    pub fn getOutputPath(self: *TestStep) []const u8 {
        if (self.output_path) |output_path| {
            return output_path;
        } else {
            const basename = self.builder.fmt("test{}", self.target.exeFileExt());
            return os.path.join(self.builder.allocator, [][]const u8{self.builder.cache_root, basename}) catch unreachable;
        }
    }

    pub fn linkSystemLibrary(self: *TestStep, name: []const u8) void {
        self.link_libs.put(name) catch unreachable;
    }

    pub fn setNamePrefix(self: *TestStep, text: []const u8) void {
        self.name_prefix = text;
    }

    pub fn setFilter(self: *TestStep, text: ?[]const u8) void {
        self.filter = text;
    }

    pub fn addObject(self: *TestStep, obj: *LibExeObjStep) void {
        assert(obj.kind == LibExeObjStep.Kind.Obj);

        self.step.dependOn(&obj.step);

        self.object_files.append(obj.getOutputPath()) catch unreachable;

        // TODO should be some kind of isolated directory that only has this header in it
        self.include_dirs.append(self.builder.cache_root) catch unreachable;
    }

    pub fn addObjectFile(self: *TestStep, path: []const u8) void {
        self.object_files.append(path) catch unreachable;
    }

    pub fn setTarget(self: *TestStep, target_arch: builtin.Arch, target_os: builtin.Os, target_environ: builtin.Environ) void {
        self.target = Target{
            .Cross = CrossTarget{
                .arch = target_arch,
                .os = target_os,
                .environ = target_environ,
            },
        };
    }

    pub fn setExecCmd(self: *TestStep, args: []const ?[]const u8) void {
        self.exec_cmd_args = args;
    }

    pub fn enableSystemLinkerHack(self: *TestStep) void {
        self.system_linker_hack = true;
    }

    fn make(step: *Step) !void {
        const self = @fieldParentPtr(TestStep, "step", step);
        const builder = self.builder;

        var zig_args = ArrayList([]const u8).init(builder.allocator);
        defer zig_args.deinit();

        try zig_args.append(builder.zig_exe);

        try zig_args.append("test");
        try zig_args.append(builder.pathFromRoot(self.root_src));

        if (self.verbose) {
            try zig_args.append("--verbose");
        }

        switch (self.build_mode) {
            builtin.Mode.Debug => {},
            builtin.Mode.ReleaseSafe => try zig_args.append("--release-safe"),
            builtin.Mode.ReleaseFast => try zig_args.append("--release-fast"),
            builtin.Mode.ReleaseSmall => try zig_args.append("--release-small"),
        }

        const output_path = builder.pathFromRoot(self.getOutputPath());
        try zig_args.append("--output");
        try zig_args.append(output_path);

        switch (self.target) {
            Target.Native => {},
            Target.Cross => |cross_target| {
                try zig_args.append("--target-arch");
                try zig_args.append(@tagName(cross_target.arch));

                try zig_args.append("--target-os");
                try zig_args.append(@tagName(cross_target.os));

                try zig_args.append("--target-environ");
                try zig_args.append(@tagName(cross_target.environ));
            },
        }

        if (self.filter) |filter| {
            try zig_args.append("--test-filter");
            try zig_args.append(filter);
        }

        if (self.name_prefix.len != 0) {
            try zig_args.append("--test-name-prefix");
            try zig_args.append(self.name_prefix);
        }

        for (self.object_files.toSliceConst()) |object_file| {
            try zig_args.append("--object");
            try zig_args.append(builder.pathFromRoot(object_file));
        }

        {
            var it = self.link_libs.iterator();
            while (true) {
                const entry = it.next() orelse break;
                try zig_args.append("--library");
                try zig_args.append(entry.key);
            }
        }

        if (self.exec_cmd_args) |exec_cmd_args| {
            for (exec_cmd_args) |cmd_arg| {
                if (cmd_arg) |arg| {
                    try zig_args.append("--test-cmd");
                    try zig_args.append(arg);
                } else {
                    try zig_args.append("--test-cmd-bin");
                }
            }
        }

        for (self.include_dirs.toSliceConst()) |include_path| {
            try zig_args.append("-isystem");
            try zig_args.append(builder.pathFromRoot(include_path));
        }

        for (builder.include_paths.toSliceConst()) |include_path| {
            try zig_args.append("-isystem");
            try zig_args.append(builder.pathFromRoot(include_path));
        }

        for (builder.rpaths.toSliceConst()) |rpath| {
            try zig_args.append("-rpath");
            try zig_args.append(rpath);
        }

        for (self.lib_paths.toSliceConst()) |lib_path| {
            try zig_args.append("--library-path");
            try zig_args.append(lib_path);
        }

        for (builder.lib_paths.toSliceConst()) |lib_path| {
            try zig_args.append("--library-path");
            try zig_args.append(lib_path);
        }

        for (self.packages.toSliceConst()) |pkg| {
            zig_args.append("--pkg-begin") catch unreachable;
            zig_args.append(pkg.name) catch unreachable;
            zig_args.append(builder.pathFromRoot(pkg.path)) catch unreachable;
            zig_args.append("--pkg-end") catch unreachable;
        }

        if (self.no_rosegment) {
            try zig_args.append("--no-rosegment");
        }
        if (self.system_linker_hack) {
            try zig_args.append("--system-linker-hack");
        }
        if (self.override_std_dir) |dir| {
            try zig_args.append("--override-std-dir");
            try zig_args.append(builder.pathFromRoot(dir));
        }

        try builder.spawnChild(zig_args.toSliceConst());
    }
};

pub const CommandStep = struct {
    step: Step,
    builder: *Builder,
    argv: [][]const u8,
    cwd: ?[]const u8,
    env_map: *const BufMap,

    /// ::argv is copied.
    pub fn create(builder: *Builder, cwd: ?[]const u8, env_map: *const BufMap, argv: []const []const u8) *CommandStep {
        const self = builder.allocator.create(CommandStep) catch unreachable;
        self.* = CommandStep{
            .builder = builder,
            .step = Step.init(argv[0], builder.allocator, make),
            .argv = builder.allocator.alloc([]u8, argv.len) catch unreachable,
            .cwd = cwd,
            .env_map = env_map,
        };

        mem.copy([]const u8, self.argv, argv);
        self.step.name = self.argv[0];
        return self;
    }

    fn make(step: *Step) !void {
        const self = @fieldParentPtr(CommandStep, "step", step);

        const cwd = if (self.cwd) |cwd| self.builder.pathFromRoot(cwd) else self.builder.build_root;
        return self.builder.spawnChildEnvMap(cwd, self.env_map, self.argv);
    }
};

const InstallArtifactStep = struct {
    step: Step,
    builder: *Builder,
    artifact: *LibExeObjStep,
    dest_file: []const u8,

    const Self = @This();

    pub fn create(builder: *Builder, artifact: *LibExeObjStep) *Self {
        const dest_dir = switch (artifact.kind) {
            LibExeObjStep.Kind.Obj => unreachable,
            LibExeObjStep.Kind.Exe => builder.exe_dir,
            LibExeObjStep.Kind.Lib => builder.lib_dir,
        };
        const self = builder.allocator.create(Self) catch unreachable;
        self.* = Self{
            .builder = builder,
            .step = Step.init(builder.fmt("install {}", artifact.step.name), builder.allocator, make),
            .artifact = artifact,
<<<<<<< HEAD
            .dest_file = os.path.join(builder.allocator, dest_dir, artifact.out_filename) catch unreachable,
        };
=======
            .dest_file = os.path.join(builder.allocator, [][]const u8{dest_dir, artifact.out_filename}) catch unreachable,
        }) catch unreachable;
>>>>>>> 1e60ca4b
        self.step.dependOn(&artifact.step);
        builder.pushInstalledFile(self.dest_file);
        if (self.artifact.kind == LibExeObjStep.Kind.Lib and !self.artifact.static) {
            builder.pushInstalledFile(os.path.join(builder.allocator, [][]const u8{builder.lib_dir, artifact.major_only_filename}) catch unreachable);
            builder.pushInstalledFile(os.path.join(builder.allocator, [][]const u8{builder.lib_dir, artifact.name_only_filename}) catch unreachable);
        }
        return self;
    }

    fn make(step: *Step) !void {
        const self = @fieldParentPtr(Self, "step", step);
        const builder = self.builder;

        const mode = switch (builtin.os) {
            builtin.Os.windows => {},
            else => switch (self.artifact.kind) {
                LibExeObjStep.Kind.Obj => unreachable,
                LibExeObjStep.Kind.Exe => u32(0o755),
                LibExeObjStep.Kind.Lib => if (self.artifact.static) u32(0o666) else u32(0o755),
            },
        };
        try builder.copyFileMode(self.artifact.getOutputPath(), self.dest_file, mode);
        if (self.artifact.kind == LibExeObjStep.Kind.Lib and !self.artifact.static) {
            try doAtomicSymLinks(builder.allocator, self.dest_file, self.artifact.major_only_filename, self.artifact.name_only_filename);
        }
    }
};

pub const InstallFileStep = struct {
    step: Step,
    builder: *Builder,
    src_path: []const u8,
    dest_path: []const u8,

    pub fn init(builder: *Builder, src_path: []const u8, dest_path: []const u8) InstallFileStep {
        return InstallFileStep{
            .builder = builder,
            .step = Step.init(builder.fmt("install {}", src_path), builder.allocator, make),
            .src_path = src_path,
            .dest_path = dest_path,
        };
    }

    fn make(step: *Step) !void {
        const self = @fieldParentPtr(InstallFileStep, "step", step);
        try self.builder.copyFile(self.src_path, self.dest_path);
    }
};

pub const WriteFileStep = struct {
    step: Step,
    builder: *Builder,
    file_path: []const u8,
    data: []const u8,

    pub fn init(builder: *Builder, file_path: []const u8, data: []const u8) WriteFileStep {
        return WriteFileStep{
            .builder = builder,
            .step = Step.init(builder.fmt("writefile {}", file_path), builder.allocator, make),
            .file_path = file_path,
            .data = data,
        };
    }

    fn make(step: *Step) !void {
        const self = @fieldParentPtr(WriteFileStep, "step", step);
        const full_path = self.builder.pathFromRoot(self.file_path);
        const full_path_dir = os.path.dirname(full_path) orelse ".";
        os.makePath(self.builder.allocator, full_path_dir) catch |err| {
            warn("unable to make path {}: {}\n", full_path_dir, @errorName(err));
            return err;
        };
        io.writeFile(full_path, self.data) catch |err| {
            warn("unable to write {}: {}\n", full_path, @errorName(err));
            return err;
        };
    }
};

pub const LogStep = struct {
    step: Step,
    builder: *Builder,
    data: []const u8,

    pub fn init(builder: *Builder, data: []const u8) LogStep {
        return LogStep{
            .builder = builder,
            .step = Step.init(builder.fmt("log {}", data), builder.allocator, make),
            .data = data,
        };
    }

    fn make(step: *Step) anyerror!void {
        const self = @fieldParentPtr(LogStep, "step", step);
        warn("{}", self.data);
    }
};

pub const RemoveDirStep = struct {
    step: Step,
    builder: *Builder,
    dir_path: []const u8,

    pub fn init(builder: *Builder, dir_path: []const u8) RemoveDirStep {
        return RemoveDirStep{
            .builder = builder,
            .step = Step.init(builder.fmt("RemoveDir {}", dir_path), builder.allocator, make),
            .dir_path = dir_path,
        };
    }

    fn make(step: *Step) !void {
        const self = @fieldParentPtr(RemoveDirStep, "step", step);

        const full_path = self.builder.pathFromRoot(self.dir_path);
        os.deleteTree(self.builder.allocator, full_path) catch |err| {
            warn("Unable to remove {}: {}\n", full_path, @errorName(err));
            return err;
        };
    }
};

pub const Step = struct {
    name: []const u8,
    makeFn: fn (self: *Step) anyerror!void,
    dependencies: ArrayList(*Step),
    loop_flag: bool,
    done_flag: bool,

    pub fn init(name: []const u8, allocator: *Allocator, makeFn: fn (*Step) anyerror!void) Step {
        return Step{
            .name = name,
            .makeFn = makeFn,
            .dependencies = ArrayList(*Step).init(allocator),
            .loop_flag = false,
            .done_flag = false,
        };
    }
    pub fn initNoOp(name: []const u8, allocator: *Allocator) Step {
        return init(name, allocator, makeNoOp);
    }

    pub fn make(self: *Step) !void {
        if (self.done_flag) return;

        try self.makeFn(self);
        self.done_flag = true;
    }

    pub fn dependOn(self: *Step, other: *Step) void {
        self.dependencies.append(other) catch unreachable;
    }

    fn makeNoOp(self: *Step) anyerror!void {}
};

fn doAtomicSymLinks(allocator: *Allocator, output_path: []const u8, filename_major_only: []const u8, filename_name_only: []const u8) !void {
    const out_dir = os.path.dirname(output_path) orelse ".";
    const out_basename = os.path.basename(output_path);
    // sym link for libfoo.so.1 to libfoo.so.1.2.3
    const major_only_path = os.path.join(allocator, [][]const u8{out_dir, filename_major_only}) catch unreachable;
    os.atomicSymLink(allocator, out_basename, major_only_path) catch |err| {
        warn("Unable to symlink {} -> {}\n", major_only_path, out_basename);
        return err;
    };
    // sym link for libfoo.so to libfoo.so.1
    const name_only_path = os.path.join(allocator, [][]const u8{out_dir, filename_name_only}) catch unreachable;
    os.atomicSymLink(allocator, filename_major_only, name_only_path) catch |err| {
        warn("Unable to symlink {} -> {}\n", name_only_path, filename_major_only);
        return err;
    };
}<|MERGE_RESOLUTION|>--- conflicted
+++ resolved
@@ -1979,13 +1979,8 @@
             .builder = builder,
             .step = Step.init(builder.fmt("install {}", artifact.step.name), builder.allocator, make),
             .artifact = artifact,
-<<<<<<< HEAD
             .dest_file = os.path.join(builder.allocator, dest_dir, artifact.out_filename) catch unreachable,
-        };
-=======
-            .dest_file = os.path.join(builder.allocator, [][]const u8{dest_dir, artifact.out_filename}) catch unreachable,
         }) catch unreachable;
->>>>>>> 1e60ca4b
         self.step.dependOn(&artifact.step);
         builder.pushInstalledFile(self.dest_file);
         if (self.artifact.kind == LibExeObjStep.Kind.Lib and !self.artifact.static) {
